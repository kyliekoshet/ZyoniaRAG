--- conflicted
+++ resolved
@@ -1,17 +1,11 @@
-<<<<<<< HEAD
-.env
-.venv
-/demo_chroma_db
-__pycache__/
-*.py[cod]
-.pytest_cache/
-=======
 # Python
 __pycache__/
 *.pyc
 *.pyo
 *.pyd
-.env 
+*.py[cod]
+.pytest_cache/
+
 # Virtual Environment
 venv/
 .venv/
@@ -21,4 +15,5 @@
 
 # OS-specific
 .DS_Store
->>>>>>> 15557115
+
+.env 